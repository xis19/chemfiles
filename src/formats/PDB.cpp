--- conflicted
+++ resolved
@@ -208,11 +208,7 @@
 
             // This will be save as a string... on purpose to match MMTF
             residue.set("chainid", line.substr(21,1));
-<<<<<<< HEAD
-            // This fromat makes not distinction between chainid and chainname
-=======
             // This format makes no distinction between chainid and chainname
->>>>>>> fc4267c4
             residue.set("chainname", line.substr(21,1));
 
             residues_.insert({resid, residue});
